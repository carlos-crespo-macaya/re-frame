{
  "name": "frontend",
  "version": "0.1.0",
  "private": true,
  "scripts": {
    "dev": "next dev",
    "build": "next build",
    "start": "next start",
    "lint": "next lint",
    "test": "jest",
    "test:watch": "jest --watch"
  },
  "dependencies": {
<<<<<<< HEAD
    "next": "14.2.30",
    "react": "^18",
    "react-dom": "^18"
  },
  "devDependencies": {
    "@types/node": "^20",
    "@types/react": "^18",
    "@types/react-dom": "^18",
    "eslint": "^8",
    "eslint-config-next": "14.2.30",
    "eslint-config-prettier": "^10.1.5",
=======
    "clsx": "^2.1.1",
    "next": "14.2.30",
    "react": "^18",
    "react-dom": "^18",
    "tailwind-merge": "^3.3.1"
  },
  "devDependencies": {
    "@tailwindcss/aspect-ratio": "^0.4.2",
    "@tailwindcss/container-queries": "^0.1.1",
    "@tailwindcss/forms": "^0.5.10",
    "@tailwindcss/typography": "^0.5.16",
    "@testing-library/jest-dom": "^6.6.3",
    "@testing-library/react": "^16.3.0",
    "@testing-library/user-event": "^14.6.1",
    "@types/jest": "^30.0.0",
    "@types/node": "^20",
    "@types/react": "^18",
    "@types/react-dom": "^18",
    "@typescript-eslint/eslint-plugin": "^8.34.1",
    "@typescript-eslint/parser": "^8.34.1",
    "eslint": "^8",
    "eslint-config-next": "14.2.30",
    "eslint-config-prettier": "^10.1.5",
    "jest": "^30.0.2",
    "jest-environment-jsdom": "^30.0.2",
>>>>>>> 34737d7c
    "postcss": "^8",
    "prettier": "^3.5.3",
    "tailwindcss": "^3.4.1",
    "typescript": "^5"
  }
}<|MERGE_RESOLUTION|>--- conflicted
+++ resolved
@@ -11,19 +11,6 @@
     "test:watch": "jest --watch"
   },
   "dependencies": {
-<<<<<<< HEAD
-    "next": "14.2.30",
-    "react": "^18",
-    "react-dom": "^18"
-  },
-  "devDependencies": {
-    "@types/node": "^20",
-    "@types/react": "^18",
-    "@types/react-dom": "^18",
-    "eslint": "^8",
-    "eslint-config-next": "14.2.30",
-    "eslint-config-prettier": "^10.1.5",
-=======
     "clsx": "^2.1.1",
     "next": "14.2.30",
     "react": "^18",
@@ -49,9 +36,7 @@
     "eslint-config-prettier": "^10.1.5",
     "jest": "^30.0.2",
     "jest-environment-jsdom": "^30.0.2",
->>>>>>> 34737d7c
     "postcss": "^8",
-    "prettier": "^3.5.3",
     "tailwindcss": "^3.4.1",
     "typescript": "^5"
   }
