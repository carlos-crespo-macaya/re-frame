import createNextIntlPlugin from 'next-intl/plugin';

const withNextIntl = createNextIntlPlugin();

/** @type {import('next').NextConfig} */
const nextConfig = {
<<<<<<< HEAD
  output: 'standalone',
=======
  // Temporarily disabled static export for i18n development
  // output: 'export',
  trailingSlash: true,
>>>>>>> 28494715
  images: {
    domains: process.env.ALLOWED_IMAGE_DOMAINS?.split(',') || [],
  },
<<<<<<< HEAD
  poweredByHeader: false,
  reactStrictMode: true,
  env: {
    NEXT_PUBLIC_API_URL: process.env.NEXT_PUBLIC_API_URL,
  },
  // Disable problematic features in development
  webpack: (config, { dev }) => {
    if (dev) {
      config.watchOptions = {
        poll: 1000,
        aggregateTimeout: 300,
      }
    }
    return config
  },
};
=======
  reactStrictMode: true,
  experimental: {
    optimizePackageImports: ['@headlessui/react'],
  },
}
>>>>>>> 28494715

export default withNextIntl(nextConfig);<|MERGE_RESOLUTION|>--- conflicted
+++ resolved
@@ -4,21 +4,19 @@
 
 /** @type {import('next').NextConfig} */
 const nextConfig = {
-<<<<<<< HEAD
-  output: 'standalone',
-=======
   // Temporarily disabled static export for i18n development
   // output: 'export',
   trailingSlash: true,
->>>>>>> 28494715
   images: {
     domains: process.env.ALLOWED_IMAGE_DOMAINS?.split(',') || [],
   },
-<<<<<<< HEAD
   poweredByHeader: false,
   reactStrictMode: true,
   env: {
     NEXT_PUBLIC_API_URL: process.env.NEXT_PUBLIC_API_URL,
+  },
+  experimental: {
+    optimizePackageImports: ['@headlessui/react'],
   },
   // Disable problematic features in development
   webpack: (config, { dev }) => {
@@ -31,12 +29,5 @@
     return config
   },
 };
-=======
-  reactStrictMode: true,
-  experimental: {
-    optimizePackageImports: ['@headlessui/react'],
-  },
-}
->>>>>>> 28494715
 
 export default withNextIntl(nextConfig);