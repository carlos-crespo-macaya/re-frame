--- conflicted
+++ resolved
@@ -23,11 +23,6 @@
     # CORS Configuration
     cors_origins: list[str] = ["http://localhost:3000", "https://re-frame.social"]
 
-<<<<<<< HEAD
-    # Rate Limiting
-    rate_limit_requests: int = 10
-    rate_limit_period: int = 3600  # 1 hour in seconds
-=======
     # Rate Limiting (using in-memory storage for now)
     # TODO: For production deployment, integrate Redis for distributed rate limiting
     rate_limit_requests: int = 10
@@ -36,21 +31,15 @@
     # Redis Configuration (for future distributed rate limiting)
     # redis_url: str = Field(default="redis://localhost:6379", alias="REDIS_URL")
     # redis_password: str | None = Field(default=None, alias="REDIS_PASSWORD")
->>>>>>> a629f4b9
 
     # Logging
     log_level: str = "INFO"
 
-<<<<<<< HEAD
-    # Security
-    content_filter_threshold: float = 0.8
-=======
     # Security & Abuse Prevention
     content_filter_threshold: float = 0.8
     enable_perspective_api: bool = False
     perspective_api_key: str | None = Field(default=None, alias="PERSPECTIVE_API_KEY")
     toxicity_threshold: float = 0.7
->>>>>>> a629f4b9
 
     class Config:
         env_file = ".env"
