--- conflicted
+++ resolved
@@ -54,7 +54,7 @@
 lint-fix = "ruff check . --fix"
 format = "black ."
 format-check = "black . --check"
-type-check = "mypy . --explicit-package-bases"
+type-check = "mypy ."
 
 # Combined checks (what CI runs)
 check = ["lint", "format-check", "type-check", "test-cov"]
@@ -70,8 +70,6 @@
 [tool.ruff]
 line-length = 100
 target-version = "py312"
-
-[tool.ruff.lint]
 select = [
     "E",   # pycodestyle errors
     "W",   # pycodestyle warnings
@@ -95,25 +93,15 @@
 
 [tool.mypy]
 python_version = "3.12"
-warn_return_any = false
+warn_return_any = true
 warn_unused_configs = true
-disallow_untyped_defs = false
+disallow_untyped_defs = true
 plugins = ["pydantic.mypy"]
 
 [[tool.mypy.overrides]]
 module = [
     "firebase_admin.*",
     "google.adk.*",
-<<<<<<< HEAD
-    "google.generativeai.*",
-    "slowapi.*",
-    "fastapi.*",
-    "starlette.*",
-    "pydantic_settings.*",
-    "pythonjsonlogger.*",
-    "uvicorn.*",
-=======
->>>>>>> 34737d7c
 ]
 ignore_missing_imports = true
 
@@ -122,6 +110,7 @@
 python_files = "test_*.py"
 python_functions = "test_*"
 asyncio_mode = "auto"
+addopts = "--cov=. --cov-report=html --cov-report=term-missing"
 
 [tool.coverage.run]
 omit = [
