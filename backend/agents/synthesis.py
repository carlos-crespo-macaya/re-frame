--- conflicted
+++ resolved
@@ -2,20 +2,13 @@
 Synthesis Agent - Processes raw LLM output into responses
 To be implemented in future tasks
 """
-<<<<<<< HEAD
-=======
 
 from typing import Any
 
 from .base import BaseAgent
->>>>>>> a629f4b9
-
-from typing import Any
-
-from .base import ReFrameAgent
 
 
-class SynthesisAgent(ReFrameAgent):
+class SynthesisAgent(BaseAgent):
     """
     Agent responsible for synthesizing and formatting final responses
     """
