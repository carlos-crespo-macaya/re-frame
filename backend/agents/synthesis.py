--- conflicted
+++ resolved
@@ -2,20 +2,13 @@
 Synthesis Agent - Processes raw LLM output into responses
 To be implemented in future tasks
 """
-<<<<<<< HEAD
-=======
 
 from typing import Any
 
 from .base import BaseAgent
->>>>>>> 34737d7c
-
-from typing import Any
-
-from .base import ReFrameAgent
 
 
-class SynthesisAgent(ReFrameAgent):
+class SynthesisAgent(BaseAgent):
     """
     Agent responsible for synthesizing and formatting final responses
     """
