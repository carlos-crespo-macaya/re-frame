"""
Framework Agent - Applies CBT techniques for reframing
To be implemented in future tasks
"""
<<<<<<< HEAD
=======

from typing import Any

from .base import BaseAgent
>>>>>>> a629f4b9

from typing import Any

from .base import ReFrameAgent


class FrameworkAgent(ReFrameAgent):
    """
    Agent responsible for applying CBT/ACT frameworks to reframe thoughts
    """

    async def process(self, input_data: dict[str, Any]) -> dict[str, Any]:
        # TODO: Implement CBT framework logic
        raise NotImplementedError("Framework agent not yet implemented")<|MERGE_RESOLUTION|>--- conflicted
+++ resolved
@@ -2,20 +2,13 @@
 Framework Agent - Applies CBT techniques for reframing
 To be implemented in future tasks
 """
-<<<<<<< HEAD
-=======
 
 from typing import Any
 
 from .base import BaseAgent
->>>>>>> a629f4b9
-
-from typing import Any
-
-from .base import ReFrameAgent
 
 
-class FrameworkAgent(ReFrameAgent):
+class FrameworkAgent(BaseAgent):
     """
     Agent responsible for applying CBT/ACT frameworks to reframe thoughts
     """
