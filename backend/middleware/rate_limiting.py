--- conflicted
+++ resolved
@@ -1,16 +1,3 @@
-<<<<<<< HEAD
-"""Rate limiting middleware using slowapi."""
-
-import logging
-
-from fastapi import FastAPI, Request
-from fastapi.responses import JSONResponse
-from slowapi import Limiter
-from slowapi.errors import RateLimitExceeded
-from slowapi.util import get_remote_address
-
-from config.settings import get_settings
-=======
 """Rate limiting middleware for FastAPI."""
 
 import logging
@@ -21,23 +8,12 @@
 from fastapi.responses import Response
 from starlette.middleware.base import BaseHTTPMiddleware
 from starlette.types import ASGIApp
->>>>>>> 34737d7c
 
 logger = logging.getLogger(__name__)
 
 
-<<<<<<< HEAD
-def get_rate_limit_key(request: Request) -> str:
-    """Generate rate limit key from request.
-
-    Uses IP address for anonymous users.
-    Could be extended to use user ID for authenticated users.
-    """
-    return get_remote_address(request)
-=======
 class RateLimitExceeded(HTTPException):
     """Custom exception for rate limit exceeded."""
->>>>>>> 34737d7c
 
     def __init__(
         self,
@@ -63,38 +39,6 @@
     "169.254.169.254", # GCP metadata server
 }
 
-<<<<<<< HEAD
-def setup_rate_limiting(app: FastAPI) -> None:
-    """Configure rate limiting for the application."""
-    settings = get_settings()
-
-    # Add limiter to app state
-    app.state.limiter = limiter
-
-    # Add exception handler (disabled - using custom handler below)
-    # app.add_exception_handler(RateLimitExceeded, _rate_limit_exceeded_handler)
-
-    # Create custom error handler with helpful message
-    @app.exception_handler(RateLimitExceeded)
-    async def custom_rate_limit_handler(request: Request, exc: RateLimitExceeded) -> JSONResponse:
-        response = {
-            "error": "Rate limit exceeded",
-            "message": f"You have exceeded the limit of {settings.rate_limit_requests} requests per hour.",
-            "detail": "This limit helps ensure fair access for all users. Please try again later.",
-        }
-        return JSONResponse(
-            status_code=429,
-            content=response,
-            headers={
-                "X-RateLimit-Limit": str(settings.rate_limit_requests),
-                "X-RateLimit-Reset": str(getattr(exc, "retry_after", 0)),
-            },
-        )
-
-    logger.info(
-        f"Rate limiting configured: {settings.rate_limit_requests} requests per {settings.rate_limit_period} seconds"
-    )
-=======
 def _is_trusted_proxy(ip: str) -> bool:
     """Check if IP is from a trusted proxy."""
     import ipaddress
@@ -302,7 +246,6 @@
         logger.info(
             f"Rate limiting initialized: {max_requests} requests per {window_seconds} seconds"
         )
->>>>>>> 34737d7c
 
     async def dispatch(self, request: Request, call_next):
         """Process request with rate limiting."""
